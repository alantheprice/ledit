--- conflicted
+++ resolved
@@ -60,7 +60,7 @@
 	agentCmd.Flags().BoolVar(&agentNoStreaming, "no-stream", false, "Disable streaming mode (useful for scripts and pipelines) (or set LEDIT_NO_STREAM=1)")
 	agentCmd.Flags().StringVar(&agentSystemPromptFile, "system-prompt", "", "File path containing custom system prompt")
 	agentCmd.Flags().StringVar(&agentSystemPrompt, "system-prompt-str", "", "Direct system prompt string")
-	
+
 	// Initialize environment-based defaults
 	cobra.OnInitialize(func() {
 		// Check for LEDIT_NO_STREAM environment variable
@@ -70,141 +70,6 @@
 	})
 }
 
-<<<<<<< HEAD
-=======
-// runSimpleInteractiveMode provides a simple console-based interactive mode
-func runInteractiveMode(chatAgent *agent.Agent) error {
-	// Create console app with interactive mode configuration
-	app := console.NewConsoleAppWithMode(console.OutputModeInteractive)
-
-	// Configure components for interactive mode
-	config := app.GetConfig()
-	config.Components = []console.ComponentConfig{
-		{
-			ID:      "agent-console",
-			Type:    "agent",
-			Region:  "main",
-			Enabled: true,
-		},
-	}
-
-	// Initialize app
-	if err := app.Init(config); err != nil {
-		return fmt.Errorf("failed to initialize console app: %w", err)
-	}
-
-	// Create and add agent console component
-	agentConsole := components.NewAgentConsole(chatAgent, nil)
-	if err := app.AddComponent(agentConsole); err != nil {
-		return fmt.Errorf("failed to add agent console: %w", err)
-	}
-
-	// Register cleanup to ensure terminal is fully restored (controller + terminal)
-	console.RegisterCleanup(func() error {
-		return app.Cleanup()
-	})
-
-	// Ensure cleanup happens on panic
-	defer console.RunCleanup()
-
-	// Run the app
-	err := app.Run()
-
-	// Check if user requested quit
-	if errors.Is(err, components.ErrUserQuit) {
-		return nil // Normal exit
-	}
-
-	return err
-}
-
-// executeDirectAgentCommand executes an agent command directly (like coder does)
-func executeDirectAgentCommand(chatAgent *agent.Agent, userIntent string) error {
-	// Create CI output handler - it handles both CI and direct execution
-	outputHandler := console.NewCIOutputHandler(os.Stdout)
-
-	// Ensure shutdown on exit
-	defer chatAgent.Shutdown()
-
-	// Set up stats callback to update CI handler
-	chatAgent.SetStatsUpdateCallback(func(totalTokens int, totalCost float64) {
-		outputHandler.UpdateMetrics(
-			totalTokens,
-			chatAgent.GetCurrentContextTokens(),
-			chatAgent.GetMaxContextTokens(),
-			chatAgent.GetCurrentIteration(),
-			totalCost,
-		)
-	})
-
-	// Mark as CI mode if detected to adjust formatting
-	if outputHandler.IsCI() {
-		os.Setenv("LEDIT_CI_MODE", "1")
-		defer os.Unsetenv("LEDIT_CI_MODE")
-	}
-
-	// Show initial message
-	outputHandler.Printf("Processing query with model: %s from: %s\n\n", chatAgent.GetModel(), chatAgent.GetProvider())
-
-	// Start progress ticker for CI mode
-	var progressTicker *time.Ticker
-	var progressDone chan bool
-	if outputHandler.IsCI() {
-		progressTicker = time.NewTicker(2 * time.Second)
-		progressDone = make(chan bool)
-
-		go func() {
-			for {
-				select {
-				case <-progressTicker.C:
-					outputHandler.PrintProgress()
-				case <-progressDone:
-					return
-				}
-			}
-		}()
-	}
-
-	// Set up streaming callback that uses the output handler's filtering
-	// Only enable streaming if not explicitly disabled
-	if !agentNoStreaming {
-		chatAgent.EnableStreaming(func(content string) {
-			outputHandler.Write([]byte(content))
-		})
-	}
-	defer chatAgent.DisableStreaming()
-
-	// Also ensure we flush any remaining content at the end
-	defer func() {
-		// Force a final newline if needed
-		outputHandler.Write([]byte("\n"))
-	}()
-
-	// Process the query
-	response, err := chatAgent.ProcessQueryWithContinuity(userIntent)
-
-	// Stop progress ticker if running
-	if progressTicker != nil {
-		progressTicker.Stop()
-		close(progressDone)
-	}
-
-	if err != nil {
-		return fmt.Errorf("agent processing failed: %w", err)
-	}
-
-	// In streaming mode, response is usually empty since content was streamed
-	// Only print if we have additional content (and it's not just the completion signal)
-	if response != "" && !strings.Contains(response, "[[TASK_COMPLETE]]") {
-		outputHandler.WriteString("\n" + response + "\n")
-	}
-
-	outputHandler.PrintSummary()
-
-	return nil
-}
-
->>>>>>> 75b635b9
 // agentCmd represents the agent command
 var agentCmd = &cobra.Command{
 	Use:   "agent [intent]",
