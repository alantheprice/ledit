--- conflicted
+++ resolved
@@ -109,12 +109,8 @@
 			case 26: // Ctrl+Z
 				// Restore terminal for suspension
 				term.Restore(ir.termFd, oldState)
-<<<<<<< HEAD
-				syscall.Kill(syscall.Getpid(), syscall.SIGTSTP)
-
-=======
 				suspendTerminal()
->>>>>>> 54f42211
+
 				// When resumed, set raw mode again
 				if newState, err := term.MakeRaw(ir.termFd); err == nil {
 					oldState = newState
