package webui

import (
	"encoding/json"
	"fmt"
	"io"
	"log"
	"net/http"
	"os"
	"path/filepath"
	"strconv"
	"strings"
	"time"

	"github.com/alantheprice/ledit/pkg/events"
)

// handleAPIQuery handles API queries to the agent
func (ws *ReactWebServer) handleAPIQuery(w http.ResponseWriter, r *http.Request) {
	if r.Method != http.MethodPost {
		http.Error(w, "Method not allowed", http.StatusMethodNotAllowed)
		return
	}

	var query struct {
		Query string `json:"query"`
	}

	if err := json.NewDecoder(r.Body).Decode(&query); err != nil {
		http.Error(w, "Invalid JSON", http.StatusBadRequest)
		return
	}

	if query.Query == "" {
		http.Error(w, "Query is required", http.StatusBadRequest)
		return
	}

	// Increment query count
	ws.mutex.Lock()
	ws.queryCount++
	ws.mutex.Unlock()

	// Create a channel to receive the response
	responseCh := make(chan string, 1)
	errorCh := make(chan error, 1)

	// Run the query in a goroutine
	go func() {
		response, err := ws.agent.ProcessQuery(query.Query)
		if err != nil {
			errorCh <- err
			return
		}
		responseCh <- response
	}()

	// Wait for response or timeout
	select {
	case response := <-responseCh:
		w.Header().Set("Content-Type", "application/json")
		json.NewEncoder(w).Encode(map[string]interface{}{
			"response":  response,
			"timestamp": time.Now().Unix(),
		})
	case err := <-errorCh:
		log.Printf("Agent query error: %v", err)
		http.Error(w, fmt.Sprintf("Query failed: %v", err), http.StatusInternalServerError)
	case <-time.After(30 * time.Second):
		http.Error(w, "Query timeout", http.StatusRequestTimeout)
	}
}

// handleAPIStats handles API requests for server statistics
func (ws *ReactWebServer) handleAPIStats(w http.ResponseWriter, r *http.Request) {
	if r.Method != http.MethodGet {
		http.Error(w, "Method not allowed", http.StatusMethodNotAllowed)
		return
	}

	stats := ws.gatherStats()

	w.Header().Set("Content-Type", "application/json")
	json.NewEncoder(w).Encode(stats)
}

// gatherStats collects server statistics
func (ws *ReactWebServer) gatherStats() map[string]interface{} {
	ws.mutex.RLock()
	defer ws.mutex.RUnlock()

	uptime := time.Since(ws.startTime)

	// Get agent stats if available
	stats := map[string]interface{}{
		"uptime_seconds":    int64(uptime.Seconds()),
		"connections":       ws.countConnections(),
		"queries":           ws.queryCount,
		"terminal_sessions": ws.terminalManager.SessionCount(),
		"server_time":       time.Now().Unix(),
		"start_time":        ws.startTime.Unix(),
		"uptime_formatted":  uptime.String(),
	}

	// Add agent-specific stats if available
	if ws.agent != nil {
		stats["provider"] = ws.agent.GetProvider()
		stats["model"] = ws.agent.GetModel()
		stats["session_id"] = ws.agent.GetSessionID()
		stats["total_tokens"] = ws.agent.GetTotalTokens()
		stats["prompt_tokens"] = ws.agent.GetPromptTokens()
		stats["completion_tokens"] = ws.agent.GetCompletionTokens()
		stats["cached_tokens"] = ws.agent.GetCachedTokens()
		stats["cached_cost_savings"] = ws.agent.GetCachedCostSavings()
		stats["current_context_tokens"] = ws.agent.GetCurrentContextTokens()
		stats["max_context_tokens"] = ws.agent.GetMaxContextTokens()
		stats["context_usage_percent"] = float64(0)
		if maxTokens := ws.agent.GetMaxContextTokens(); maxTokens > 0 {
			stats["context_usage_percent"] = float64(ws.agent.GetCurrentContextTokens()) / float64(maxTokens) * 100
		}
		stats["context_warning_issued"] = ws.agent.GetContextWarningIssued()
		stats["total_cost"] = ws.agent.GetTotalCost()
		stats["last_tps"] = ws.agent.GetLastTPS()
		stats["current_iteration"] = ws.agent.GetCurrentIteration()
		stats["max_iterations"] = ws.agent.GetMaxIterations()
		stats["streaming_enabled"] = ws.agent.IsStreamingEnabled()
		stats["debug_mode"] = ws.agent.IsDebugMode()
	}

	return stats
}

// handleAPIBrowse handles API requests for directory browsing
func (ws *ReactWebServer) handleAPIBrowse(w http.ResponseWriter, r *http.Request) {
	if r.Method != http.MethodGet {
		http.Error(w, "Method not allowed", http.StatusMethodNotAllowed)
		return
	}

	// Get directory from query parameter
	dir := r.URL.Query().Get("path")
	if dir == "" {
		dir = "."
	}

	// Prevent directory traversal
	if strings.Contains(dir, "..") {
		http.Error(w, "Invalid directory", http.StatusBadRequest)
		return
	}

	// Read directory
	entries, err := os.ReadDir(dir)
	if err != nil {
		http.Error(w, fmt.Sprintf("Failed to read directory: %v", err), http.StatusInternalServerError)
		return
	}

	// Convert to JSON response
	var files []map[string]interface{}
	for _, entry := range entries {
		info, err := entry.Info()
		if err != nil {
			continue
		}

		fileInfo := map[string]interface{}{
			"name": entry.Name(),
			"path": filepath.Join(dir, entry.Name()),
			"type": "file",
		}

		if entry.IsDir() {
			fileInfo["type"] = "directory"
		}

		if info != nil {
			fileInfo["size"] = info.Size()
			fileInfo["modified"] = info.ModTime().Unix()
		}

		files = append(files, fileInfo)
	}

	w.Header().Set("Content-Type", "application/json")
	json.NewEncoder(w).Encode(map[string]interface{}{
		"message": "success",
		"files":   files,
	})
}

<<<<<<< HEAD
=======
// handleAPIGitStatus handles API requests for git status
func (ws *ReactWebServer) handleAPIGitStatus(w http.ResponseWriter, r *http.Request) {
	if r.Method != http.MethodGet {
		http.Error(w, "Method not allowed", http.StatusMethodNotAllowed)
		return
	}

	// For now, return mock data - in real implementation this would call git commands
	status := map[string]interface{}{
		"branch": "main",
		"ahead":  0,
		"behind": 0,
		"staged": []map[string]interface{}{
			{
				"path":    "pkg/webui/api.go",
				"status":  "M",
				"changes": map[string]int{"additions": 10, "deletions": 5},
			},
		},
		"modified": []map[string]interface{}{
			{
				"path":    "webui/src/App.tsx",
				"status":  "M",
				"changes": map[string]int{"additions": 5, "deletions": 2},
			},
		},
		"untracked": []map[string]interface{}{},
		"clean":     false,
	}

	w.Header().Set("Content-Type", "application/json")
	json.NewEncoder(w).Encode(map[string]interface{}{
		"message": "success",
		"status":  status,
	})
}

>>>>>>> 54f42211
// handleAPIFiles handles API requests for file listing
func (ws *ReactWebServer) handleAPIFiles(w http.ResponseWriter, r *http.Request) {
	if r.Method != http.MethodGet {
		http.Error(w, "Method not allowed", http.StatusMethodNotAllowed)
		return
	}

	// Get directory from query parameter
	dir := r.URL.Query().Get("dir")
	if dir == "" {
		dir = "."
	}

	// Prevent directory traversal
	if strings.Contains(dir, "..") {
		http.Error(w, "Invalid directory", http.StatusBadRequest)
		return
	}

	// Read directory
	entries, err := os.ReadDir(dir)
	if err != nil {
		http.Error(w, fmt.Sprintf("Failed to read directory: %v", err), http.StatusInternalServerError)
		return
	}

	// Convert to JSON response
	var files []map[string]interface{}
	for _, entry := range entries {
		info, err := entry.Info()
		if err != nil {
			continue
		}

		fileInfo := map[string]interface{}{
			"name":     entry.Name(),
			"path":     filepath.Join(dir, entry.Name()),
			"is_dir":   entry.IsDir(),
			"size":     info.Size(),
			"mod_time": info.ModTime().Unix(),
		}

		files = append(files, fileInfo)
	}

	w.Header().Set("Content-Type", "application/json")
	json.NewEncoder(w).Encode(map[string]interface{}{
		"files":     files,
		"directory": dir,
	})
}

// handleAPIFile handles API requests for file operations (read/write)
func (ws *ReactWebServer) handleAPIFile(w http.ResponseWriter, r *http.Request) {
	switch r.Method {
	case http.MethodGet:
		ws.handleFileRead(w, r)
	case http.MethodPost:
		ws.handleFileWrite(w, r)
	default:
		http.Error(w, "Method not allowed", http.StatusMethodNotAllowed)
	}
}

// handleFileRead handles file read operations
func (ws *ReactWebServer) handleFileRead(w http.ResponseWriter, r *http.Request) {
	// Get file path from query parameter
	path := r.URL.Query().Get("path")
	if path == "" {
		http.Error(w, "File path is required", http.StatusBadRequest)
		return
	}

	// Prevent directory traversal
	if strings.Contains(path, "..") {
		http.Error(w, "Invalid file path", http.StatusBadRequest)
		return
	}

	// Check if file exists and is not a directory
	info, err := os.Stat(path)
	if err != nil {
		http.Error(w, fmt.Sprintf("File not found: %v", err), http.StatusNotFound)
		return
	}

	if info.IsDir() {
		http.Error(w, "Path is a directory", http.StatusBadRequest)
		return
	}

	// Read file content
	content, err := os.ReadFile(path)
	if err != nil {
		http.Error(w, fmt.Sprintf("Failed to read file: %v", err), http.StatusInternalServerError)
		return
	}

	// Determine content type
	contentType := "text/plain"
	if strings.HasSuffix(path, ".json") {
		contentType = "application/json"
	} else if strings.HasSuffix(path, ".js") {
		contentType = "application/javascript"
	} else if strings.HasSuffix(path, ".css") {
		contentType = "text/css"
	} else if strings.HasSuffix(path, ".html") {
		contentType = "text/html"
	}

	w.Header().Set("Content-Type", contentType)
	w.Header().Set("Content-Length", strconv.Itoa(len(content)))
	w.Write(content)
}

// handleFileWrite handles file write operations
func (ws *ReactWebServer) handleFileWrite(w http.ResponseWriter, r *http.Request) {
	// Get file path from query parameter
	path := r.URL.Query().Get("path")
	if path == "" {
		http.Error(w, "File path is required", http.StatusBadRequest)
		return
	}

	// Prevent directory traversal
	if strings.Contains(path, "..") {
		http.Error(w, "Invalid file path", http.StatusBadRequest)
		return
	}

	// Read request body
	content, err := io.ReadAll(r.Body)
	if err != nil {
		http.Error(w, fmt.Sprintf("Failed to read request body: %v", err), http.StatusBadRequest)
		return
	}

	// Create directory if it doesn't exist
	dir := filepath.Dir(path)
	if err := os.MkdirAll(dir, 0755); err != nil {
		http.Error(w, fmt.Sprintf("Failed to create directory: %v", err), http.StatusInternalServerError)
		return
	}

	// Write file
	if err := os.WriteFile(path, content, 0644); err != nil {
		http.Error(w, fmt.Sprintf("Failed to write file: %v", err), http.StatusInternalServerError)
		return
	}

	// Publish file change event
	if ws.eventBus != nil {
		ws.eventBus.Publish(events.EventTypeFileChanged, events.FileChangedEvent(path, "write", string(content)))
	}

	w.Header().Set("Content-Type", "application/json")
	json.NewEncoder(w).Encode(map[string]interface{}{
		"success": true,
		"path":    path,
		"size":    len(content),
	})
}

// handleAPIConfig handles API requests for configuration
func (ws *ReactWebServer) handleAPIConfig(w http.ResponseWriter, r *http.Request) {
	if r.Method != http.MethodGet {
		http.Error(w, "Method not allowed", http.StatusMethodNotAllowed)
		return
	}

	// Get current configuration
	config := map[string]interface{}{
		"port": ws.port,
		"agent": map[string]interface{}{
			"name":    "ledit",
			"version": "1.0.0", // This should come from actual version info
		},
		"features": map[string]interface{}{
			"terminal":          true,
			"file_operations":   true,
			"real_time_updates": true,
		},
	}

	w.Header().Set("Content-Type", "application/json")
	json.NewEncoder(w).Encode(config)
}

// handleTerminalHistory handles API requests for terminal history
func (ws *ReactWebServer) handleTerminalHistory(w http.ResponseWriter, r *http.Request) {
	if r.Method != http.MethodGet {
		http.Error(w, "Method not allowed", http.StatusMethodNotAllowed)
		return
	}

	// Get session ID from query parameter
	sessionID := r.URL.Query().Get("session_id")
	if sessionID == "" {
		http.Error(w, "Session ID is required", http.StatusBadRequest)
		return
	}

	// Get history from terminal manager
	history, err := ws.terminalManager.GetHistory(sessionID)
	if err != nil {
		http.Error(w, fmt.Sprintf("Failed to get history: %v", err), http.StatusInternalServerError)
		return
	}

	w.Header().Set("Content-Type", "application/json")
	json.NewEncoder(w).Encode(map[string]interface{}{
		"history":    history,
		"session_id": sessionID,
	})
}

// handleAPITerminalSessions returns list of active terminal sessions
func (ws *ReactWebServer) handleAPITerminalSessions(w http.ResponseWriter, r *http.Request) {
	// Get list of session IDs
	sessionIDs := ws.terminalManager.ListSessions()

	// Build detailed info for each session
	sessions := []map[string]interface{}{}
	for _, sessionID := range sessionIDs {
		session, exists := ws.terminalManager.GetSession(sessionID)
		if exists {
			session.mutex.RLock()
			size := session.Size
			sessions = append(sessions, map[string]interface{}{
				"id":        sessionID,
				"active":    session.Active,
				"last_used": session.LastUsed,
				"has_size":  size != nil,
			})
		}
	}

	w.Header().Set("Content-Type", "application/json")
	json.NewEncoder(w).Encode(map[string]interface{}{
		"sessions": sessions,
		"count":    len(sessions),
	})
}<|MERGE_RESOLUTION|>--- conflicted
+++ resolved
@@ -189,8 +189,6 @@
 	})
 }
 
-<<<<<<< HEAD
-=======
 // handleAPIGitStatus handles API requests for git status
 func (ws *ReactWebServer) handleAPIGitStatus(w http.ResponseWriter, r *http.Request) {
 	if r.Method != http.MethodGet {
@@ -228,7 +226,6 @@
 	})
 }
 
->>>>>>> 54f42211
 // handleAPIFiles handles API requests for file listing
 func (ws *ReactWebServer) handleAPIFiles(w http.ResponseWriter, r *http.Request) {
 	if r.Method != http.MethodGet {
