--- conflicted
+++ resolved
@@ -32,23 +32,6 @@
 	return a.clientType
 }
 
-<<<<<<< HEAD
-// skipToolExecutionSummary returns true if the current provider requires skipping tool execution summaries
-// to maintain proper role alternation (e.g., for providers with strict Jinja2 template validation)
-func (a *Agent) skipToolExecutionSummary() bool {
-	providerName := a.GetProvider()
-
-	// List of providers that require strict role alternation
-	// These providers have Jinja2 templates that enforce user/assistant alternation
-	strictAlternationProviders := map[string]bool{
-		"ai-worker": true, // Custom provider with strict alternation validation
-	}
-
-	return strictAlternationProviders[providerName]
-}
-
-=======
->>>>>>> 54f42211
 // selectDefaultModel chooses an appropriate default model from available models
 func (a *Agent) selectDefaultModel(models []api.ModelInfo, provider api.ClientType) string {
 	// If there are no models, return empty
@@ -219,7 +202,6 @@
 	// Use the current provider - we don't need to determine it
 	// The user has already selected the provider via /providers select
 
-<<<<<<< HEAD
 	// Try to set the model directly first - this allows testing unknown models
 	// Only validate against known models if the direct setting fails
 	err := a.client.SetModel(model)
@@ -251,11 +233,6 @@
 			return fmt.Errorf("model '%s' not found for provider %s and failed to set directly: %w",
 				model, api.GetProviderName(a.clientType), err)
 		}
-=======
-	// Update the model on the current client
-	if err := a.client.SetModel(model); err != nil {
-		return fmt.Errorf("failed to set model on client: %w", err)
->>>>>>> 54f42211
 	}
 
 	// Verify the model works by checking connection
